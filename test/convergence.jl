
using Printf
import Armon: Axis, X_axis, Y_axis


function cmp_cpu_with_reference(test::Symbol, type::Type; options...)
    ref_params = get_reference_params(test, type; options...)
    dt, cycles, data = run_armon_reference(ref_params)
    T = data_type(ref_params)
    ref_data = BlockGrid(ref_params)

    differences_count, max_diff = compare_with_reference_data(
        ref_params, dt, cycles,
        data, ref_data,
        save_diff=WRITE_FAILED
    )

    if differences_count > 0 && WRITE_FAILED
        file_name = "test_$(Armon.test_name(ref_params.test))_$(T)"
        open(file_name, "w") do file
            write_reference_data(ref_params, file, data, dt, cycles; more_vars=(:work_1,))
        end
    end

    if !(test in (:Bizarrium, :Sedov))
        @test differences_count == 0
        @test max_diff == 0
    end
end


function axis_invariance(test::Symbol, type::Type, axis::Axis; options...)
    ref_params = get_reference_params(test, type; options...)
    _, _, data = run_armon_reference(ref_params)

    atol = abs_tol(type, ref_params.test)
    rtol = rel_tol(type, ref_params.test)

    vars = setdiff(Armon.main_vars(), (:x, :y))
    vars_errors = Dict(vars .=> 0)

    for blk in Armon.host_blocks(data)
        bsize = blk.size
        blk_size = Armon.block_size(bsize)
        real_blk_size = Armon.real_block_size(bsize)
        real_blk_range = (.+).(Base.oneto.(real_blk_size), Armon.ghosts(bsize))

        r        = ntuple(i -> i == Int(axis) ? real_blk_size[i][1:end-1] : Colon(), ndims(bsize))
        r_offset = ntuple(i -> i == Int(axis) ? real_blk_size[i][2:end]   : Colon(), ndims(bsize))

        for var in vars
            v_data = getfield(blk, var)
            v_data = reshape(v_data, blk_size)  # 1D to n-D array
            v_data = view(v_data, real_blk_range...)  # the real (non-ghost) data
    
            # Substract each axis with its neighbour => if the axis invariance is ok it should be 0
            errors_count = count((!isapprox).(v_data[r...], v_data[r_offset...]; atol, rtol))
            vars_errors[var] += errors_count
        end
    end

    @testset "$var" for var in vars
        @test vars_errors[var] == 0
    end
end


function uninit_vars_propagation(test, type; options...)
    ref_params = get_reference_params(test, type; options...)

    data = BlockGrid(ref_params)
    Armon.init_test(ref_params, data)

    big_val = type == Float32 ? 1e30 : 1e100
    vars = setdiff(Armon.main_vars(), (:x, :y, :mask))
    for blk in Armon.host_blocks(data)
        for i in 1:prod(Armon.block_size(blk.size))
            !Armon.is_ghost(blk.size, i) && continue  # only set `big_val` to ghost cells
            for var in vars
                getfield(blk, var)[i] = big_val
            end
        end
    end

<<<<<<< HEAD
    dt, cycles, _ = Armon.time_loop(ref_params, data)
=======
    dt, cycles, _, _ = time_loop(ref_params, data)
>>>>>>> e3776cb5

    ref_data = BlockGrid(ref_params)
    differences_count, max_diff = compare_with_reference_data(
        ref_params, dt, cycles, data, ref_data;
        save_diff=WRITE_FAILED
    )

    if differences_count > 0 && WRITE_FAILED
        file_name = "test_$(Armon.test_name(ref_params.test))_$(data_type(ref_params))_uninit_vars"
        open(file_name, "w") do file
            write_reference_data(ref_params, file, data, dt, cycles; more_vars=(:work_1,))
        end
    end

    @test differences_count == 0
    @test max_diff == 0
end


@testset "Convergence" begin
    @testset "Reference" begin
        @testset "$test with $type" for type in (Float32, Float64),
                                        test in (:Sod, :Sod_y, :Sod_circ, :Bizarrium, :Sedov)
            cmp_cpu_with_reference(test, type; use_threading=false, use_simd=false)
        end
    end

    @testset "Axis invariance" begin
        @testset "$test" for (test, axis) in ([:Sod, Y_axis], [:Sod_y, X_axis], [:Bizarrium, Y_axis])
            axis_invariance(test, Float64, axis; use_threading=false, use_simd=false)
        end
    end

    @testset "Uninitialized values propagation" begin
        uninit_vars_propagation(:Sod_circ, Float64; use_threading=false, use_simd=false)
    end
end<|MERGE_RESOLUTION|>--- conflicted
+++ resolved
@@ -82,11 +82,7 @@
         end
     end
 
-<<<<<<< HEAD
-    dt, cycles, _ = Armon.time_loop(ref_params, data)
-=======
-    dt, cycles, _, _ = time_loop(ref_params, data)
->>>>>>> e3776cb5
+    dt, cycles, _, _ = Armon.time_loop(ref_params, data)
 
     ref_data = BlockGrid(ref_params)
     differences_count, max_diff = compare_with_reference_data(
