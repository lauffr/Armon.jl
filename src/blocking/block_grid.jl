--- conflicted
+++ resolved
@@ -28,19 +28,6 @@
     SState      <: SolverState,
     Device
 }
-<<<<<<< HEAD
-    grid_size          :: NTuple{2, Int}  # Size of the grid, including all local blocks
-    static_sized_grid  :: NTuple{2, Int}  # Size of the grid of statically sized local blocks
-    cell_size          :: NTuple{2, Int}  # Number of real cells in each direction
-    edge_size          :: NTuple{2, Int}  # Number of real cells in edge blocks in each direction (only along non-edge directions)
-    device             :: Device
-    global_dt          :: GlobalTimeStep{T}
-    blocks             :: Vector{LocalTaskBlock{DeviceArray, HostArray, BS, SState}}
-    edge_blocks        :: Vector{LocalTaskBlock{DeviceArray, HostArray, DynamicBSize{Ghost}, SState}}
-    remote_blocks      :: Vector{RemoteTaskBlock{BufferArray}}
-    threads_workload   :: Vector{Vector{CartesianIndex{2}}}  # `tid => block index` map for all threads, distributing each block to each thread
-    threads_logs       :: Vector{Vector{ThreadLogEvent}}
-=======
     grid_size             :: NTuple{2, Int}  # Size of the grid, including all local blocks
     static_sized_grid     :: NTuple{2, Int}  # Size of the grid of statically sized local blocks
     cell_size             :: NTuple{2, Int}  # Number of real cells in each direction
@@ -50,8 +37,9 @@
     blocks                :: Vector{LocalTaskBlock{DeviceArray, HostArray, BS, SState}}
     edge_blocks           :: Vector{LocalTaskBlock{DeviceArray, HostArray, DynamicBSize{Ghost}, SState}}
     remote_blocks         :: Vector{RemoteTaskBlock{BufferArray}}
-    mpi_subdomain_buffers :: Neighbours{Union{SubdomainSideBuffer{BufferArray}, Nothing}}
->>>>>>> 48f041a6
+    mpi_subdomain_buffers :: Neighbours{Union{SubdomainSideBuffer{BufferArray}, Nothing}} # only used when comm_grouping=true
+    threads_workload      :: Vector{Vector{CartesianIndex{2}}}  # `tid => block index` map for all threads, distributing each block to each thread
+    threads_logs          :: Vector{Vector{ThreadLogEvent}}
 end
 
 
@@ -85,7 +73,6 @@
     grid_perimeter = sum(grid_size) * length(grid_size)  # (nx+ny) * 2
     remote_blocks = Vector{RemoteTaskBlock{buffer_array}}(undef, grid_perimeter)
 
-<<<<<<< HEAD
     threads_workload = thread_workload_distribution(params)
 
     log_size = params.log_blocks ? min(params.maxcycle, 1000) : 0
@@ -95,8 +82,7 @@
         return logs
     end
 
-=======
-    # MPI buffers used for the isend/irecv operations, 2 buffers per side
+    # MPI buffers used for the isend/irecv operations (comm_grouping only), 2 buffers per side
     # access using block_grid.mpi_subdomain_buffers.{left,right,bottom,top}.{to_send,to_recv,requests,block_count}
     if params.comm_grouping
         if has_neighbour(params, Side.Left)
@@ -188,7 +174,6 @@
         left_buffer, right_buffer, bottom_buffer, top_buffer
     ))
 
->>>>>>> 48f041a6
     # Main grid container
     edge_size = remainder_block_size .- 2*ghost
     grid = BlockGrid{
@@ -196,19 +181,15 @@
         ghost, typeof(static_size),
         state_type, typeof(params.device)
     }(
-        grid_size, static_sized_grid, cell_size, edge_size, params.device, global_dt,
-<<<<<<< HEAD
-        blocks, edge_blocks, remote_blocks, threads_workload, threads_logs
-=======
-        blocks, edge_blocks, remote_blocks, mpi_subdomain_buffers
->>>>>>> 48f041a6
+        grid_size, static_sized_grid, cell_size, edge_size, params.device, global_dt, blocks,
+        edge_blocks, remote_blocks, mpi_subdomain_buffers, threads_workload, threads_logs
     )
 
     # Allocate all local and remote blocks
     # Non-static (edge) blocks are placed on the right and top sides.
     # Remote blocks are placed on the edge of the grid.
     # Multithreading is necessary here in order to guarentee that no array is shared between two
-    # NUMA node (when we move the pages afterward), which can happen when allocations are done
+    # NUMA nodes (when we move the pages afterward), which can happen when allocations are done
     # sequentially.
     inner_grid = CartesianIndices(static_sized_grid)
     device_kwargs = alloc_device_kwargs(params)
@@ -251,7 +232,17 @@
                     neighbour = neighbour_at(params, side)  # MPI rank
                     global_pos = CartesianIndex(params.cart_coords .+ offset_to(side))  # pos in the cart_comm
 
-                    RemoteTaskBlock{buffer_array}(buffer_size, remote_blk_pos, neighbour, global_pos, params.cart_comm, side)
+                    if params.comm_grouping
+                        # Creating the views on the MPI buffer. Cells are serialized indentically no matter the side
+                        # each block gets a slice of the buffer of the form [offset:offset+size-1] (offset is position-dependent)
+                        offset = 1 + real_face_size(static_size, side) * ghost * length(comm_vars()) * (pos[Int(next_axis(axis_of(side)))] - 1)
+                        side_buffer = mpi_subdomain_buffers[Int(side)]
+                        view_on_send_buffer = @view side_buffer.to_send.data[offset : (offset + buffer_size - 1)]
+                        view_on_recv_buffer = @view side_buffer.to_recv.data[offset : (offset + buffer_size - 1)]
+                        RemoteTaskBlock{buffer_array}(buffer_size, pos, neighbour, global_pos, params.cart_comm, view_on_send_buffer, view_on_recv_buffer, side_buffer)
+                    else
+                        RemoteTaskBlock{buffer_array}(buffer_size, remote_blk_pos, neighbour, global_pos, params.cart_comm, side)
+                    end
                 else
                     # "Fake" remote block for non-existant neighbour at the edge of the global domain
                     RemoteTaskBlock{buffer_array}(remote_blk_pos)
@@ -260,47 +251,6 @@
                 remote_blocks[remote_block_idx(grid, remote_blk_pos)] = remote_block
             end
         end
-<<<<<<< HEAD
-=======
-
-        blk_state = SolverState(params, global_dt)
-        blks[idx] = eltype(blks)(blk_size, pos, blk_state, device_kwargs, host_kwargs)
-    end
-
-    # Allocate all remote blocks
-    remote_i = 1
-    for (side, edge_positions) in RemoteBlockRegions(grid_size), pos in edge_positions
-        # Position of the neighbouring block in the grid
-        local_pos = pos + CartesianIndex(offset_to(opposite_of(side)))
-
-        if has_neighbour(params, side)
-            # The buffer must be the same size as the side of our block which is a neighbour to...
-            buffer_size = real_face_size(block_at(grid, local_pos).size, side)
-            # ...for each variable to communicate of each ghost cell
-            buffer_size *= length(comm_vars()) * params.nghost
-
-            neighbour = neighbour_at(params, side)  # rank
-            global_pos = CartesianIndex(params.cart_coords .+ offset_to(side))  # pos in the cart_comm
-
-            if params.comm_grouping
-                # Creating the views on the MPI buffer. Cells are serialized indentically no matter the side
-                # each block gets a slice of the buffer of the form [offset:offset+size-1] (offset is position-dependent)
-                offset = 1 + real_face_size(static_size, side) * ghost * length(comm_vars()) * (pos[Int(next_axis(axis_of(side)))] - 1)
-                side_buffer = mpi_subdomain_buffers[Int(side)]
-                view_on_send_buffer = @view side_buffer.to_send.data[offset : (offset + buffer_size - 1)]
-                view_on_recv_buffer = @view side_buffer.to_recv.data[offset : (offset + buffer_size - 1)]
-                block = RemoteTaskBlock{buffer_array}(buffer_size, pos, neighbour, global_pos, params.cart_comm, view_on_send_buffer, view_on_recv_buffer, side_buffer)
-            else
-                block = RemoteTaskBlock{buffer_array}(buffer_size, pos, neighbour, global_pos, params.cart_comm)
-            end
-        else
-            # "Fake" remote block for non-existant neighbour at the edge of the global domain
-            block = RemoteTaskBlock{buffer_array}(pos)
-        end
-
-        remote_blocks[remote_i] = block
-        remote_i += 1
->>>>>>> 48f041a6
     end
 
     # Initialize all block neighbours references and exchanges
